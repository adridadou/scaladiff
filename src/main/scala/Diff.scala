--- conflicted
+++ resolved
@@ -152,13 +152,7 @@
         if (!lastEquality.isEmpty && (bools.forall(b=>b) || ((lastEquality.length < MAX_EDIT_COST / 2) && bools.filter(b=>b).length == 3))) {
           // Duplicate record
           // Change second copy to insert
-<<<<<<< HEAD
-          buffer = buffer.take(equalities.last) ++
-            List(Operation(Delete, lastEquality), Operation(Insert, lastEquality)) ++
-            buffer.drop(equalities.last + 1)
-=======
           buffer     = replace(buffer, equalities.last, equalities.last + 1, List(Operation(Delete, lastEquality), Operation(Insert, lastEquality)))
->>>>>>> 6b6e8411
           equalities = equalities.dropRight(1)
           lastEquality = ""
           if (preInsert && preDelete) {
